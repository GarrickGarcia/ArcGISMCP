--- conflicted
+++ resolved
@@ -19,13 +19,8 @@
       (github.event_name == 'issues' && contains(github.event.issue.body, '@claude'))
     runs-on: ubuntu-latest
     permissions:
-<<<<<<< HEAD
       contents: read
       pull-requests: read
-=======
-      contents: write
-      pull-requests: write
->>>>>>> e58a4309
       issues: read
       id-token: write
     steps:
